package org.apache.lucene.index;

/*
 * Licensed to the Apache Software Foundation (ASF) under one or more
 * contributor license agreements.  See the NOTICE file distributed with
 * this work for additional information regarding copyright ownership.
 * The ASF licenses this file to You under the Apache License, Version 2.0
 * (the "License"); you may not use this file except in compliance with
 * the License.  You may obtain a copy of the License at
 *
 *     http://www.apache.org/licenses/LICENSE-2.0
 *
 * Unless required by applicable law or agreed to in writing, software
 * distributed under the License is distributed on an "AS IS" BASIS,
 * WITHOUT WARRANTIES OR CONDITIONS OF ANY KIND, either express or implied.
 * See the License for the specific language governing permissions and
 * limitations under the License.
 */

import java.io.IOException;
import java.util.concurrent.CountDownLatch;
import java.util.concurrent.TimeUnit;
import java.util.concurrent.atomic.AtomicBoolean;
import java.util.concurrent.atomic.AtomicInteger;

import org.apache.lucene.analysis.MockAnalyzer;
import org.apache.lucene.document.Document;
import org.apache.lucene.document.FieldTypes;
import org.apache.lucene.index.IndexWriterConfig.OpenMode;
import org.apache.lucene.store.AlreadyClosedException;
import org.apache.lucene.store.Directory;
import org.apache.lucene.store.MockDirectoryWrapper;
import org.apache.lucene.util.LuceneTestCase;
import org.apache.lucene.util.TestUtil;

public class TestConcurrentMergeScheduler extends LuceneTestCase {
  
  private class FailOnlyOnFlush extends MockDirectoryWrapper.Failure {
    boolean doFail;
    boolean hitExc;

    @Override
    public void setDoFail() {
      this.doFail = true;
      hitExc = false;
    }
    @Override
    public void clearDoFail() {
      this.doFail = false;
    }

    @Override
    public void eval(MockDirectoryWrapper dir)  throws IOException {
      if (doFail && isTestThread()) {
        boolean isDoFlush = false;
        boolean isClose = false;
        StackTraceElement[] trace = new Exception().getStackTrace();
        for (int i = 0; i < trace.length; i++) {
          if (isDoFlush && isClose) {
            break;
          }
          if ("flush".equals(trace[i].getMethodName())) {
            isDoFlush = true;
          }
          if ("close".equals(trace[i].getMethodName())) {
            isClose = true;
          }
        }
        if (isDoFlush && !isClose && random().nextBoolean()) {
          hitExc = true;
          throw new IOException(Thread.currentThread().getName() + ": now failing during flush");
        }
      }
    }
  }

  // Make sure running BG merges still work fine even when
  // we are hitting exceptions during flushing.
  public void testFlushExceptions() throws IOException {
    MockDirectoryWrapper directory = newMockDirectory();
    FailOnlyOnFlush failure = new FailOnlyOnFlush();
    directory.failOn(failure);
<<<<<<< HEAD

    IndexWriter writer = new IndexWriter(directory, newIndexWriterConfig(new MockAnalyzer(random()))
                                                      .setMaxBufferedDocs(2));
    int extraCount = 0;
=======
    IndexWriterConfig iwc = newIndexWriterConfig(new MockAnalyzer(random()))
      .setMaxBufferedDocs(2);
    if (iwc.getMergeScheduler() instanceof ConcurrentMergeScheduler) {
      iwc.setMergeScheduler(new SuppressingConcurrentMergeScheduler() {
          @Override
          protected boolean isOK(Throwable th) {
            return th instanceof AlreadyClosedException ||
              (th instanceof IllegalStateException && th.getMessage().contains("this writer hit an unrecoverable error"));
          }
        });
    }
    IndexWriter writer = new IndexWriter(directory, iwc);
    Document doc = new Document();
    Field idField = newStringField("id", "", Field.Store.YES);
    doc.add(idField);
>>>>>>> f75d3c5d

    outer:
    for(int i=0;i<10;i++) {
      if (VERBOSE) {
        System.out.println("TEST: iter=" + i);
      }

      for(int j=0;j<20;j++) {
        Document doc = writer.newDocument();
        doc.addInt("id", i*20+j);
        writer.addDocument(doc);
      }

      Document doc = writer.newDocument();
      doc.addInt("id", i*20+19);
      // must cycle here because sometimes the merge flushes
      // the doc we just added and so there's nothing to
      // flush, and we don't hit the exception
      while(true) {
        writer.addDocument(doc);
        failure.setDoFail();
        try {
          writer.flush(true, true);
          if (failure.hitExc) {
            fail("failed to hit IOException");
          }
        } catch (IOException ioe) {
          if (VERBOSE) {
            ioe.printStackTrace(System.out);
          }
          failure.clearDoFail();
          assertTrue(writer.isClosed());
          // Abort should have closed the deleter:
          assertTrue(writer.deleter.isClosed());
          break outer;
        }
      }
    }

    assertFalse(DirectoryReader.indexExists(directory));
    directory.close();
  }

  // Test that deletes committed after a merge started and
  // before it finishes, are correctly merged back:
  public void testDeleteMerging() throws IOException {
    Directory directory = newDirectory();

    LogDocMergePolicy mp = new LogDocMergePolicy();
    // Force degenerate merging so we can get a mix of
    // merging of segments with and without deletes at the
    // start:
    mp.setMinMergeDocs(1000);
    IndexWriter writer = new IndexWriter(directory, newIndexWriterConfig(new MockAnalyzer(random()))
                                                      .setMergePolicy(mp));

    FieldTypes fieldTypes = writer.getFieldTypes();
    for(int i=0;i<10;i++) {
      if (VERBOSE) {
        System.out.println("\nTEST: cycle");
      }
      for(int j=0;j<100;j++) {
        Document doc = writer.newDocument();
        doc.addUniqueInt("id", i*100+j);
        writer.addDocument(doc);
      }

      int delID = i;
      while(delID < 100*(1+i)) {
        if (VERBOSE) {
          System.out.println("TEST: del " + delID);
        }
        writer.deleteDocuments(fieldTypes.newIntTerm("id", delID));
        delID += 10;
      }

      writer.commit();
    }

    writer.close();
    IndexReader reader = DirectoryReader.open(directory);
    // Verify that we did not lose any deletes...
    assertEquals(450, reader.numDocs());
    reader.close();
    directory.close();
  }

  public void testNoExtraFiles() throws IOException {
    Directory directory = newDirectory();
    if (directory instanceof MockDirectoryWrapper) {
      // test uses IW unref'ed helper which is unaware of retries
      ((MockDirectoryWrapper)directory).setEnableVirusScanner(false);
    }
    IndexWriter writer = new IndexWriter(directory, newIndexWriterConfig(new MockAnalyzer(random()))
                                                      .setMaxBufferedDocs(2));

    for(int iter=0;iter<7;iter++) {
      if (VERBOSE) {
        System.out.println("TEST: iter=" + iter);
      }

      for(int j=0;j<21;j++) {
        Document doc = writer.newDocument();
        doc.addLargeText("content", "a b c");
        writer.addDocument(doc);
      }
        
      if (VERBOSE) {
        System.out.println("TEST: iter=" + iter + " now close");
      }
      writer.close();
      TestIndexWriter.assertNoUnreferencedFiles(directory, "testNoExtraFiles");

      // Reopen
      writer = new IndexWriter(directory, newIndexWriterConfig(new MockAnalyzer(random()))
                                            .setOpenMode(OpenMode.APPEND).setMaxBufferedDocs(2));
    }

    writer.close();

    directory.close();
  }

  public void testNoWaitClose() throws IOException {
    Directory directory = newDirectory();

    IndexWriter writer = new IndexWriter(
        directory,
        newIndexWriterConfig(new MockAnalyzer(random())).
            // Force excessive merging:
            setMaxBufferedDocs(2).
            setMergePolicy(newLogMergePolicy(100)).
            setCommitOnClose(false)
    );
    FieldTypes fieldTypes = writer.getFieldTypes();

    int numIters = TEST_NIGHTLY ? 10 : 3;
    for(int iter=0;iter<numIters;iter++) {

      for(int j=0;j<201;j++) {
        Document doc = writer.newDocument();
        doc.addUniqueInt("id",iter*201+j);
        writer.addDocument(doc);
      }

      int delID = iter*201;
      for(int j=0;j<20;j++) {
        writer.deleteDocuments(fieldTypes.newIntTerm("id", delID));
        delID += 5;
      }

      // Force a bunch of merge threads to kick off so we
      // stress out aborting them on close:
      ((LogMergePolicy) writer.getConfig().getMergePolicy()).setMergeFactor(3);
      writer.addDocument(writer.newDocument());
      writer.commit();

      try {
        writer.commit();
      } finally {
        writer.close();
      }

      IndexReader reader = DirectoryReader.open(directory);
      assertEquals((1+iter)*182, reader.numDocs());
      reader.close();

      // Reopen
      writer = new IndexWriter(
          directory,
          newIndexWriterConfig(new MockAnalyzer(random())).
              setOpenMode(OpenMode.APPEND).
              setMergePolicy(newLogMergePolicy(100)).
              // Force excessive merging:
              setMaxBufferedDocs(2)
      );
    }
    writer.close();

    directory.close();
  }

  // LUCENE-4544
  public void testMaxMergeCount() throws Exception {
    Directory dir = newDirectory();
    IndexWriterConfig iwc = new IndexWriterConfig(new MockAnalyzer(random())).setCommitOnClose(false);

    final int maxMergeCount = TestUtil.nextInt(random(), 1, 5);
    final int maxMergeThreads = TestUtil.nextInt(random(), 1, maxMergeCount);
    final CountDownLatch enoughMergesWaiting = new CountDownLatch(maxMergeCount);
    final AtomicInteger runningMergeCount = new AtomicInteger(0);
    final AtomicBoolean failed = new AtomicBoolean();

    if (VERBOSE) {
      System.out.println("TEST: maxMergeCount=" + maxMergeCount + " maxMergeThreads=" + maxMergeThreads);
    }

    ConcurrentMergeScheduler cms = new ConcurrentMergeScheduler() {

      @Override
      protected void doMerge(MergePolicy.OneMerge merge) throws IOException {
        try {
          // Stall all incoming merges until we see
          // maxMergeCount:
          int count = runningMergeCount.incrementAndGet();
          try {
            assertTrue("count=" + count + " vs maxMergeCount=" + maxMergeCount, count <= maxMergeCount);
            enoughMergesWaiting.countDown();

            // Stall this merge until we see exactly
            // maxMergeCount merges waiting
            while (true) {
              if (enoughMergesWaiting.await(10, TimeUnit.MILLISECONDS) || failed.get()) {
                break;
              }
            }
            // Then sleep a bit to give a chance for the bug
            // (too many pending merges) to appear:
            Thread.sleep(20);
            super.doMerge(merge);
          } finally {
            runningMergeCount.decrementAndGet();
          }
        } catch (Throwable t) {
          failed.set(true);
          writer.mergeFinish(merge);
          throw new RuntimeException(t);
        }
      }
      };
    cms.setMaxMergesAndThreads(maxMergeCount, maxMergeThreads);
    iwc.setMergeScheduler(cms);
    iwc.setMaxBufferedDocs(2);

    TieredMergePolicy tmp = new TieredMergePolicy();
    iwc.setMergePolicy(tmp);
    tmp.setMaxMergeAtOnce(2);
    tmp.setSegmentsPerTier(2);

    IndexWriter w = new IndexWriter(dir, iwc);
    Document doc = w.newDocument();
    doc.addLargeText("field", "field");
    while(enoughMergesWaiting.getCount() != 0 && !failed.get()) {
      for(int i=0;i<10;i++) {
        w.addDocument(doc);
      }
    }
    try {
      w.commit();
    } finally {
      w.close();
    }
    dir.close();
  }

  private static class TrackingCMS extends ConcurrentMergeScheduler {
    long totMergedBytes;
    CountDownLatch atLeastOneMerge;

    public TrackingCMS(CountDownLatch atLeastOneMerge) {
      setMaxMergesAndThreads(5, 5);
      this.atLeastOneMerge = atLeastOneMerge;
    }

    @Override
    public void doMerge(MergePolicy.OneMerge merge) throws IOException {
      totMergedBytes += merge.totalBytesSize();
      atLeastOneMerge.countDown();
      super.doMerge(merge);
    }
  }

  public void testTotalBytesSize() throws Exception {
    Directory d = newDirectory();
    if (d instanceof MockDirectoryWrapper) {
      ((MockDirectoryWrapper)d).setThrottling(MockDirectoryWrapper.Throttling.NEVER);
    }
    IndexWriterConfig iwc = newIndexWriterConfig(new MockAnalyzer(random()));
    iwc.setMaxBufferedDocs(5);
    CountDownLatch atLeastOneMerge = new CountDownLatch(1);
    iwc.setMergeScheduler(new TrackingCMS(atLeastOneMerge));
    if (TestUtil.getPostingsFormat("id").equals("SimpleText")) {
      // no
      iwc.setCodec(TestUtil.alwaysPostingsFormat(TestUtil.getDefaultPostingsFormat()));
    }
    IndexWriter w = new IndexWriter(d, iwc);
    FieldTypes fieldTypes = w.getFieldTypes();

    for(int i=0;i<1000;i++) {
      Document doc = w.newDocument();
      doc.addUniqueInt("id", i);
      w.addDocument(doc);

      if (random().nextBoolean()) {
        w.deleteDocuments(fieldTypes.newIntTerm("id", random().nextInt(i+1)));
      }
    }
    atLeastOneMerge.await();
    assertTrue(((TrackingCMS) w.getConfig().getMergeScheduler()).totMergedBytes != 0);
    w.close();
    d.close();
  }

  public void testLiveMaxMergeCount() throws Exception {
    Directory d = newDirectory();
    IndexWriterConfig iwc = new IndexWriterConfig(new MockAnalyzer(random()));
    TieredMergePolicy tmp = new TieredMergePolicy();
    tmp.setSegmentsPerTier(1000);
    tmp.setMaxMergeAtOnce(1000);
    tmp.setMaxMergeAtOnceExplicit(10);
    iwc.setMergePolicy(tmp);
    iwc.setMaxBufferedDocs(2);
    iwc.setRAMBufferSizeMB(-1);

    final AtomicInteger maxRunningMergeCount = new AtomicInteger();

    ConcurrentMergeScheduler cms = new ConcurrentMergeScheduler() {

        final AtomicInteger runningMergeCount = new AtomicInteger();

        @Override
        public void doMerge(MergePolicy.OneMerge merge) throws IOException {
          int count = runningMergeCount.incrementAndGet();
          // evil?
          synchronized (this) {
            if (count > maxRunningMergeCount.get()) {
              maxRunningMergeCount.set(count);
            }
          }
          try {
            super.doMerge(merge);
          } finally {
            runningMergeCount.decrementAndGet();
          }

        }
      };

    cms.setMaxMergesAndThreads(5, 3);

    iwc.setMergeScheduler(cms);

    IndexWriter w = new IndexWriter(d, iwc);
    // Makes 100 segments
    for(int i=0;i<200;i++) {
      w.addDocument(w.newDocument());
    }

    // No merges should have run so far, because TMP has high segmentsPerTier:
    assertEquals(0, maxRunningMergeCount.get());

    w.forceMerge(1);

    // At most 5 merge threads should have launched at once:
    assertTrue("maxRunningMergeCount=" + maxRunningMergeCount, maxRunningMergeCount.get() <= 5);
    maxRunningMergeCount.set(0);

    // Makes another 100 segments
    for(int i=0;i<200;i++) {
      w.addDocument(w.newDocument());
    }

    ((ConcurrentMergeScheduler) w.getConfig().getMergeScheduler()).setMaxMergesAndThreads(1, 1);
    w.forceMerge(1);

    // At most 1 merge thread should have launched at once:
    assertEquals(1, maxRunningMergeCount.get());

    w.close();
    d.close();
  }

  // LUCENE-6063
  public void testMaybeStallCalled() throws Exception {
    final AtomicBoolean wasCalled = new AtomicBoolean();
    Directory dir = newDirectory();
    IndexWriterConfig iwc = newIndexWriterConfig(new MockAnalyzer(random()));
    iwc.setMergeScheduler(new ConcurrentMergeScheduler() {
        @Override
        protected void maybeStall() {
          wasCalled.set(true);
        }
      });
    IndexWriter w = new IndexWriter(dir, iwc);
    w.addDocument(w.newDocument());
    w.forceMerge(1);
    assertTrue(wasCalled.get());

    w.close();
    dir.close();
  }

  // LUCENE-6094
  public void testHangDuringRollback() throws Throwable {
    Directory dir = newMockDirectory();
    IndexWriterConfig iwc = new IndexWriterConfig(new MockAnalyzer(random()));
    iwc.setMaxBufferedDocs(2);
    LogDocMergePolicy mp = new LogDocMergePolicy();
    iwc.setMergePolicy(mp);
    mp.setMergeFactor(2);
    final CountDownLatch mergeStart = new CountDownLatch(1);
    final CountDownLatch mergeFinish = new CountDownLatch(1);
    ConcurrentMergeScheduler cms = new ConcurrentMergeScheduler() {
        @Override
        protected void doMerge(MergePolicy.OneMerge merge) throws IOException {
          mergeStart.countDown();
          try {
            mergeFinish.await();
          } catch (InterruptedException ie) {
            throw new RuntimeException(ie);
          }
          super.doMerge(merge);
        }
      };
    cms.setMaxMergesAndThreads(1, 1);
    iwc.setMergeScheduler(cms);

    final IndexWriter w = new IndexWriter(dir, iwc);
    
    w.addDocument(new Document());
    w.addDocument(new Document());
    // flush

    w.addDocument(new Document());
    w.addDocument(new Document());
    // flush + merge

    // Wait for merge to kick off
    mergeStart.await();

    new Thread() {
      @Override
      public void run() {
        try {
          w.addDocument(new Document());
          w.addDocument(new Document());
          // flush

          w.addDocument(new Document());
          // W/o the fix for LUCENE-6094 we would hang forever here:
          w.addDocument(new Document());
          // flush + merge
          
          // Now allow first merge to finish:
          mergeFinish.countDown();

        } catch (Exception e) {
          throw new RuntimeException(e);
        }
      }
    }.start();

    while (w.numDocs() != 8) {
      Thread.sleep(10);
    }

    w.rollback();
    dir.close();
  }
}<|MERGE_RESOLUTION|>--- conflicted
+++ resolved
@@ -80,12 +80,6 @@
     MockDirectoryWrapper directory = newMockDirectory();
     FailOnlyOnFlush failure = new FailOnlyOnFlush();
     directory.failOn(failure);
-<<<<<<< HEAD
-
-    IndexWriter writer = new IndexWriter(directory, newIndexWriterConfig(new MockAnalyzer(random()))
-                                                      .setMaxBufferedDocs(2));
-    int extraCount = 0;
-=======
     IndexWriterConfig iwc = newIndexWriterConfig(new MockAnalyzer(random()))
       .setMaxBufferedDocs(2);
     if (iwc.getMergeScheduler() instanceof ConcurrentMergeScheduler) {
@@ -98,10 +92,6 @@
         });
     }
     IndexWriter writer = new IndexWriter(directory, iwc);
-    Document doc = new Document();
-    Field idField = newStringField("id", "", Field.Store.YES);
-    doc.add(idField);
->>>>>>> f75d3c5d
 
     outer:
     for(int i=0;i<10;i++) {
@@ -521,12 +511,12 @@
 
     final IndexWriter w = new IndexWriter(dir, iwc);
     
-    w.addDocument(new Document());
-    w.addDocument(new Document());
+    w.addDocument(w.newDocument());
+    w.addDocument(w.newDocument());
     // flush
 
-    w.addDocument(new Document());
-    w.addDocument(new Document());
+    w.addDocument(w.newDocument());
+    w.addDocument(w.newDocument());
     // flush + merge
 
     // Wait for merge to kick off
@@ -536,13 +526,13 @@
       @Override
       public void run() {
         try {
-          w.addDocument(new Document());
-          w.addDocument(new Document());
+          w.addDocument(w.newDocument());
+          w.addDocument(w.newDocument());
           // flush
 
-          w.addDocument(new Document());
+          w.addDocument(w.newDocument());
           // W/o the fix for LUCENE-6094 we would hang forever here:
-          w.addDocument(new Document());
+          w.addDocument(w.newDocument());
           // flush + merge
           
           // Now allow first merge to finish:
